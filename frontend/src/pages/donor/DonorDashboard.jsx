import React, { useEffect, useState } from "react";
import { useNavigate } from "react-router-dom";
import { getDonorProfile, getDonorDashboard, getDonorMatches, setAvailability, respondToMatch } from "../../services/api";
import "./donor-dashboard.css";

function initial(name) {
  if (!name) return "";
  const c = (name || "").trim().charAt(0);
  return c ? c.toUpperCase() : "";
}

function DonorDashboard() {
  const nav = useNavigate();
  const [profile, setProfile] = useState({});
  const [metrics, setMetrics] = useState({});
  const [matches, setMatches] = useState([]);
  const [available, setAvailable] = useState(false);
  const [menuOpen, setMenuOpen] = useState(false);
<<<<<<< HEAD
  const [toast, setToast] = useState("");
=======
  const [loading, setLoading] = useState(true);
  const nav = useNavigate();
>>>>>>> c7767a2d

  const lastDonation = metrics?.last_donation_date ? new Date(metrics.last_donation_date) : null;
  let nextEligibleDate = "";
  if (lastDonation) {
    const d = new Date(lastDonation);
    d.setDate(d.getDate() + 56);
    nextEligibleDate = d.toLocaleDateString();
  } else if (typeof metrics?.eligible_in_days === "number" && metrics.eligible_in_days > 0) {
    const d = new Date();
    d.setDate(d.getDate() + metrics.eligible_in_days);
    nextEligibleDate = d.toLocaleDateString();
  }

  let eligibilityProgress = null;
  if (typeof metrics?.eligible_in_days === 'number') {
    const remaining = Math.max(0, metrics.eligible_in_days);
    const total = 56;
    eligibilityProgress = Math.round(((total - Math.min(total, remaining)) / total) * 100);
  }

  const livesImpacted = typeof metrics?.total_donations === 'number' ? metrics.total_donations * 3 : '—';

  async function load() {
    try {
      const [pRes, dRes, mRes] = await Promise.all([
        getDonorProfile(),
        getDonorDashboard(),
        getDonorMatches(),
      ]);
      const p = pRes?.data ?? pRes ?? {};
      const d = dRes?.data ?? dRes ?? {};
      const m = mRes?.data?.matches ?? mRes?.data ?? mRes ?? [];
      setProfile(p || {});
      setMetrics(d || {});
      setMatches(Array.isArray(m) ? m : []);
      const isAvail = (p?.availability_status === 'available') || (p?.is_available === true);
      setAvailable(!!isAvail);
    } catch (e) {
      setToast("Failed to load dashboard. Please try again.");
      setTimeout(() => setToast(""), 4000);
    }
  }

  useEffect(() => { load(); }, []);

  async function toggle(next) {
    try {
      await setAvailability(next);
      setAvailable(next === "available");
      setToast("Status updated");
    } catch (e) {
      setToast("Failed to update status");
    } finally {
      setTimeout(() => setToast(""), 3000);
    }
  }

  async function respond(id, action) {
    try {
<<<<<<< HEAD
      await respondToMatch(id, action);
      setMatches((prev) => prev.map((x) => (x.match_id === id ? { ...x, response: action } : x)));
      setToast("Response recorded");
    } catch (e) {
      setToast("Failed to submit response");
    } finally {
=======
      await respondToMatch(matchId, action);
      await loadDashboardData();
      setToast(`Request ${action === 'accept' ? 'accepted' : 'declined'}`);
      setTimeout(() => setToast(""), 3000);
    } catch (_) {
      setToast("Action failed");
>>>>>>> c7767a2d
      setTimeout(() => setToast(""), 3000);
    }
  }

  function handleLogout() {
    try {
      localStorage.removeItem('access_token');
      localStorage.removeItem('refresh_token');
    } finally {
      nav('/donor/login', { replace: true });
    }
  }

<<<<<<< HEAD

  return (
    <div className="donor-dashboard">
      {/* Fixed Header */}
      <header className="dd-header">
        <div className="dd-header-inner">
          <div className="dd-left">
            <button className="brand" onClick={() => nav('/donor/dashboard')} aria-label="VitalLink Donor Hub">🩸 <span>VitalLink Donor Hub</span></button>
          </div>
          <nav className="dd-center" aria-label="Primary">
            <button className="nav-item active" onClick={() => nav('/donor/dashboard')}>Dashboard</button>
            <button className="nav-item" onClick={() => nav('/donor/history')}>History</button>
            <button className="nav-item" aria-disabled="true" disabled>Achievements</button>
            <button className="nav-item" aria-disabled="true" disabled>Resources</button>
          </nav>
          <div className="dd-right">
            <button className="icon-btn" aria-label="Notifications">🔔</button>
            <div className="avatar-menu">
              <button className="avatar-btn" onClick={() => setMenuOpen(v => !v)} aria-haspopup="menu" aria-expanded={menuOpen}>
                <span className="avatar-circle">{initial(metrics.name || profile.name)}</span>
=======
  const criticalRequests = matches.filter(match => match.urgency === 'critical').slice(0, 3);
  const pendingRequests = matches.filter(match => match.status === 'pending').slice(0, 5);

  return (
    <div className="donor-dashboard">
      {/* Header */}
      <header className="dashboard-header">
        <div className="header-content">
          <div className="header-left">
            <div className="brand">
              <div className="brand-icon">
                <svg width="24" height="24" viewBox="0 0 24 24" fill="none" xmlns="http://www.w3.org/2000/svg">
                  <path d="M12 21.35l-1.45-1.32C5.4 15.36 2 12.28 2 8.5 2 5.42 4.42 3 7.5 3c1.74 0 3.41.81 4.5 2.09C13.09 3.81 14.76 3 16.5 3 19.58 3 22 5.42 22 8.5c0 3.78-3.4 6.86-8.55 11.54L12 21.35z" fill="currentColor"/>
                </svg>
              </div>
              <div className="brand-text">
                <h1>SmartBlood Connect</h1>
                <span>Donor Portal</span>
              </div>
            </div>
          </div>

          <div className="header-actions">
            <div className="welcome-text">
              Welcome, {profile.name?.split(' ')[0] || 'Donor'} 👋
            </div>
            
            <button className="icon-btn notification-btn">
              <span className="icon">🔔</span>
              {metrics?.active_matches_count > 0 && (
                <span className="notification-badge">{metrics.active_matches_count}</span>
              )}
            </button>
            
            <div className="user-menu">
              <button 
                className="user-avatar-btn"
                onClick={() => setMenuOpen(!menuOpen)}
              >
                <div className="avatar">
                  {getInitials(metrics.name || profile.name)}
                </div>
                <span className={`dropdown-arrow ${menuOpen ? 'open' : ''}`}>▼</span>
>>>>>>> c7767a2d
              </button>
              {menuOpen && (
<<<<<<< HEAD
                <div className="dropdown" role="menu">
                  <button className="dropdown-item" onClick={() => nav('/donor/profile')}>👤 My Profile</button>
                  <button className="dropdown-item" onClick={() => nav('/donor/settings')}>⚙️ Settings</button>
                  <div className="dropdown-divider" role="separator" />
                  <button className="dropdown-item danger" onClick={handleLogout}>🚪 Logout</button>
=======
                <div className="user-dropdown">
                  <button className="dropdown-item" onClick={() => nav('/donor/profile')}>
                    <span className="item-icon">👤</span>
                    View Profile
                  </button>
                  <button className="dropdown-item" onClick={() => nav('/donor/settings')}>
                    <span className="item-icon">⚙️</span>
                    Settings
                  </button>
                  <button className="dropdown-item">
                    <span className="item-icon">💬</span>
                    Help / Support
                  </button>
                  <div className="dropdown-divider"></div>
                  <button className="dropdown-item logout" onClick={handleLogout}>
                    <span className="item-icon">🚪</span>
                    Logout
                  </button>
>>>>>>> c7767a2d
                </div>
              )}
            </div>
          </div>
        </div>
      </header>

<<<<<<< HEAD
      {/* Fixed Sidebar */}
      <aside className="dd-sidebar" aria-label="Sidebar">
        <button className="side-item active">📊 Dashboard</button>
        <button className="side-item" onClick={() => nav('/donor/history')}>🩸 Donation History</button>
        <button className="side-item" onClick={() => nav('/donor/requests')}>
          🎯 Active Missions {metrics?.active_matches_count > 0 && (<span className="badge-count">{metrics.active_matches_count}</span>)}
        </button>
        <button className="side-item" disabled>🏆 Achievements</button>
        <button className="side-item" disabled>📚 Resources</button>
      </aside>

      {/* Main Content */}
      <main className="dd-main">
        <div className="dd-container">
          {/* Hero Status Bar */}
          <section className="hero-status-bar simple-card">
            <div className="status">
              <span className={`pulse-dot ${available ? 'on' : 'off'}`} aria-hidden="true" />
              <span className="status-text">{available ? 'Online' : 'Offline'}</span>
=======
      {/* Main Content */}
      <main className="dashboard-main">
        <div className="dashboard-container">
          {/* Welcome Section */}
          <section className="welcome-section">
            <div className="welcome-content">
              <h2>Welcome back, {profile.name?.split(' ')[0] || 'Donor'}! 👋</h2>
              <p>Ready to save lives? Your availability status and recent activity are shown below.</p>
>>>>>>> c7767a2d
            </div>
            <div className="beacon">
              <label className="switch">
                <input type="checkbox" checked={available} onChange={() => toggle(available ? 'unavailable' : 'available')} aria-pressed={available} />
                <span className="slider" />
              </label>
              <span className="beacon-label">Available for Emergencies</span>
            </div>
            {typeof metrics?.reliability_score === 'number' && (
              <div className="trust-badge" aria-label="Trust Rating">
                <span className="star">⭐</span>
                <span className="trust-text">{metrics.reliability_score.toFixed(2)}</span>
              </div>
            )}
          </section>

<<<<<<< HEAD
          {/* Metric Grid (2x2) */}
          <section className="metric-grid">
            <div className="metric-card holo simple-card">
              <div className="metric-title">Total Donations</div>
              <div className="metric-value mono">{typeof metrics.total_donations === 'number' ? metrics.total_donations : '—'}</div>
            </div>

            <div className="metric-card simple-card">
              <div className="metric-title">Last Donation</div>
              <div className="metric-value">{metrics.last_donation_date ? new Date(metrics.last_donation_date).toLocaleDateString() : '—'}</div>
              {metrics.last_donated_to && <div className="metric-subtitle">{metrics.last_donated_to}</div>}
            </div>

            <div className="metric-card simple-card">
              <div className="metric-title">Next Eligible</div>
              <div className="metric-value">{typeof metrics.eligible_in_days === 'number' ? (metrics.eligible_in_days > 0 ? (nextEligibleDate || '—') : 'Today') : '—'}</div>
              {eligibilityProgress !== null && (
                <div className="progress"><div className="bar" style={{ width: `${eligibilityProgress}%` }} /></div>
              )}
            </div>

            <div className="metric-card simple-card">
              <div className="metric-title">Lives Impacted</div>
              <div className="metric-value mono">{livesImpacted}</div>
              <div className="metric-subtitle">Estimated</div>
=======
          {/* Stats Cards */}
          <section className="stats-grid">
            <div className="stat-card">
              <div className="card-icon">💉</div>
              <div className="card-content">
                <h3>Total Donations</h3>
                <div className="metric-value">{metrics.total_donations || 0}</div>
                <p>Lifetime successful donations</p>
              </div>
            </div>

            <div className="stat-card">
              <div className="card-icon">🏥</div>
              <div className="card-content">
                <h3>Last Donation Hospital</h3>
                <div className="metric-value">{metrics.last_donation_hospital || "Not Available"}</div>
                <p>{metrics.last_donation_address || "No recent donations"}</p>
              </div>
            </div>

            <div className="stat-card">
              <div className="card-icon">📅</div>
              <div className="card-content">
                <h3>Last Donation Date</h3>
                <div className="metric-value">
                  {metrics.last_donation_date ? 
                    new Date(metrics.last_donation_date).toLocaleDateString() : "Never"
                  }
                </div>
                <p>Most recent donation</p>
              </div>
            </div>

            <div className="stat-card">
              <div className="card-icon">✅</div>
              <div className="card-content">
                <h3>Next Eligible Donation</h3>
                <div className="metric-value">{eligibleData.date}</div>
                <div className="progress-container">
                  <div className="progress-bar">
                    <div 
                      className="progress-fill" 
                      style={{ width: `${eligibilityProgress}%` }}
                    ></div>
                  </div>
                  <span className="progress-text">{eligibleData.daysRemaining} days remaining</span>
                </div>
              </div>
>>>>>>> c7767a2d
            </div>

<<<<<<< HEAD
          {/* Geo-Match Feed */}
          <section className="geo-feed simple-card">
            <div className="feed-header">
              <h3>Geo-Match Feed</h3>
              <span className="text-muted">Active: {metrics.active_matches_count || 0}</span>
            </div>
            {matches.length === 0 ? (
              <div className="text-muted text-sm">No matches yet.</div>
            ) : (
              <ul className="feed-list">
                {matches.map((m) => (
                  <li key={m.match_id} className="feed-item">
                    <div className="feed-info">
                      <div className="feed-title">Request: {m.request_id}</div>
                      <div className="feed-sub">Score: {m.score} • Status: {m.response || 'pending'}</div>
                    </div>
                    <div className="feed-actions">
                      <button onClick={() => respond(m.match_id, 'accept')} className="cta accept">Accept Mission</button>
                      <button onClick={() => respond(m.match_id, 'reject')} className="cta reject">Decline</button>
                    </div>
                  </li>
                ))}
              </ul>
            )}
          </section>
=======
            <div className="stat-card">
              <div className="card-icon">📍</div>
              <div className="card-content">
                <h3>Current Location</h3>
                <div className="metric-value">{profile.district || "Not Set"}</div>
                <p>{profile.city || "Update your location in settings"}</p>
              </div>
            </div>

            <div className="stat-card">
              <div className="card-icon">⏳</div>
              <div className="card-content">
                <h3>Pending Requests</h3>
                <div className="metric-value">{pendingRequests.length}</div>
                <p>Requests awaiting your response</p>
              </div>
            </div>
          </section>

          {/* Two Column Layout */}
          <div className="content-columns">
            {/* Left Column */}
            <div className="column-left">
              {/* Critical Requests */}
              <section className="content-section critical-requests">
                <div className="section-header">
                  <h2>🩸 Critical Blood Requests</h2>
                  <div className="section-badge">
                    <span className="active-count">{metrics.active_matches_count || 0} Active</span>
                  </div>
                </div>

                {criticalRequests.length === 0 ? (
                  <div className="empty-state">
                    <div className="empty-icon">🎯</div>
                    <h3>No Critical Matches</h3>
                    <p>You'll be notified when urgent blood requests match your profile and location.</p>
                    <div className="empty-actions">
                      <button className="btn-secondary" onClick={loadDashboardData}>
                        Refresh
                      </button>
                    </div>
                  </div>
                ) : (
                  <div className="requests-list">
                    {criticalRequests.map((match, index) => (
                      <div key={match.match_id} className="request-card urgent">
                        <div className="request-header">
                          <div className="urgency-badge">URGENT</div>
                          <div className="match-score">Match: {match.score || 85}%</div>
                        </div>
                        
                        <div className="request-content">
                          <h4 className="hospital-name">{match.hospital || "Metro Medical Center"}</h4>
                          <div className="request-details">
                            <div className="detail-row">
                              <span className="detail-label">Blood Type:</span>
                              <span className="detail-value">{match.blood_type || "O+"}</span>
                            </div>
                            <div className="detail-row">
                              <span className="detail-label">Distance:</span>
                              <span className="detail-value">{match.distance_km || "2.3"} km</span>
                            </div>
                            <div className="detail-row">
                              <span className="detail-label">Time Left:</span>
                              <span className="detail-value urgent-time">{match.time_window || "4h 23m"}</span>
                            </div>
                          </div>
                        </div>

                        <div className="request-actions">
                          <button 
                            className="btn-primary"
                            onClick={() => handleMatchResponse(match.match_id, 'accept')}
                          >
                            <span className="btn-icon">✅</span>
                            Accept Request
                          </button>
                          <button 
                            className="btn-secondary"
                            onClick={() => handleMatchResponse(match.match_id, 'reject')}
                          >
                            Decline
                          </button>
                        </div>
                      </div>
                    ))}
                  </div>
                )}
              </section>

              {/* AI Match Insights */}
              <section className="content-section ai-insights">
                <div className="section-header">
                  <h2>🧠 AI Match Insights</h2>
                </div>
                <div className="insights-content">
                  <div className="insight-item">
                    <div className="insight-icon">🏥</div>
                    <div className="insight-text">
                      <h4>Metro General Hospital</h4>
                      <p>High demand for your blood type (O+) this week</p>
                    </div>
                    <div className="insight-match">92% match</div>
                  </div>
                  <div className="insight-item">
                    <div className="insight-icon">🏥</div>
                    <div className="insight-text">
                      <h4>City Medical Center</h4>
                      <p>Regular donor needed for scheduled procedures</p>
                    </div>
                    <div className="insight-match">87% match</div>
                  </div>
                  <div className="insight-item">
                    <div className="insight-icon">🏥</div>
                    <div className="insight-text">
                      <h4>Community Health Clinic</h4>
                      <p>Close to your location with flexible timing</p>
                    </div>
                    <div className="insight-match">78% match</div>
                  </div>
                </div>
              </section>
            </div>

            {/* Right Column */}
            <div className="column-right">
              {/* Health Tips */}
              <section className="content-section health-tips">
                <div className="section-header">
                  <h2>💡 Health & Wellness Tips</h2>
                </div>
                <div className="tips-content">
                  <div className="tip-item">
                    <div className="tip-icon">💧</div>
                    <div className="tip-text">
                      <h4>Stay Hydrated</h4>
                      <p>Drink plenty of water before and after donation</p>
                    </div>
                  </div>
                  <div className="tip-item">
                    <div className="tip-icon">🍽️</div>
                    <div className="tip-text">
                      <h4>Eat Iron-Rich Foods</h4>
                      <p>Include spinach, lentils, and red meat in your diet</p>
                    </div>
                  </div>
                  <div className="tip-item">
                    <div className="tip-icon">😴</div>
                    <div className="tip-text">
                      <h4>Get Adequate Rest</h4>
                      <p>Ensure 7-8 hours of sleep before donating blood</p>
                    </div>
                  </div>
                  <div className="tip-item">
                    <div className="tip-icon">🚫</div>
                    <div className="tip-text">
                      <h4>Avoid Alcohol</h4>
                      <p>Refrain from alcohol 24 hours before donation</p>
                    </div>
                  </div>
                </div>
              </section>

              {/* Quick Navigation */}
              <section className="content-section quick-nav">
                <div className="section-header">
                  <h2>🧭 Quick Navigation</h2>
                </div>
                <div className="nav-grid">
                  <button className="nav-card" onClick={() => nav('/donor/donations')}>
                    <div className="nav-icon">💉</div>
                    <span>My Donations</span>
                  </button>
                  <button className="nav-card" onClick={() => nav('/donor/eligibility')}>
                    <div className="nav-icon">📅</div>
                    <span>Next Eligibility</span>
                  </button>
                  <button className="nav-card" onClick={() => nav('/donor/requests')}>
                    <div className="nav-icon">🏥</div>
                    <span>Manage Requests</span>
                  </button>
                  <button className="nav-card" onClick={() => nav('/donor/nearby')}>
                    <div className="nav-icon">🧭</div>
                    <span>Nearby Requests</span>
                  </button>
                  <button className="nav-card" onClick={() => nav('/donor/notifications')}>
                    <div className="nav-icon">🔔</div>
                    <span>Notifications</span>
                  </button>
                  <button className="nav-card" onClick={() => nav('/donor/settings')}>
                    <div className="nav-icon">⚙️</div>
                    <span>Settings</span>
                  </button>
                </div>
              </section>
            </div>
          </div>
>>>>>>> c7767a2d
        </div>
      </main>

      {/* Toast */}
      {toast && (
        <div style={{ position: 'fixed', top: 16, right: 16, zIndex: 9999 }}>
          <div style={{ background: '#1f2937', color: 'white', padding: '10px 14px', borderRadius: 8, boxShadow: '0 8px 24px rgba(0,0,0,0.2)' }}>
            {toast}
          </div>
        </div>
      )}
    </div>
  );

}

export default DonorDashboard;<|MERGE_RESOLUTION|>--- conflicted
+++ resolved
@@ -3,11 +3,14 @@
 import { getDonorProfile, getDonorDashboard, getDonorMatches, setAvailability, respondToMatch } from "../../services/api";
 import "./donor-dashboard.css";
 
-function initial(name) {
-  if (!name) return "";
-  const c = (name || "").trim().charAt(0);
-  return c ? c.toUpperCase() : "";
-}
+export default function DonorDashboard() {
+  const [profile, setProfile] = useState(null);
+  const [metrics, setMetrics] = useState(null);
+  const [matches, setMatches] = useState([]);
+  const [toast, setToast] = useState("");
+  const [menuOpen, setMenuOpen] = useState(false);
+  const [loading, setLoading] = useState(true);
+  const nav = useNavigate();
 
 function DonorDashboard() {
   const nav = useNavigate();
@@ -16,12 +19,7 @@
   const [matches, setMatches] = useState([]);
   const [available, setAvailable] = useState(false);
   const [menuOpen, setMenuOpen] = useState(false);
-<<<<<<< HEAD
   const [toast, setToast] = useState("");
-=======
-  const [loading, setLoading] = useState(true);
-  const nav = useNavigate();
->>>>>>> c7767a2d
 
   const lastDonation = metrics?.last_donation_date ? new Date(metrics.last_donation_date) : null;
   let nextEligibleDate = "";
@@ -81,56 +79,92 @@
 
   async function respond(id, action) {
     try {
-<<<<<<< HEAD
       await respondToMatch(id, action);
       setMatches((prev) => prev.map((x) => (x.match_id === id ? { ...x, response: action } : x)));
       setToast("Response recorded");
     } catch (e) {
       setToast("Failed to submit response");
     } finally {
-=======
+      setTimeout(() => setToast(""), 3000);
+    }
+  }
+
+  function handleLogout() {
+    try {
       await respondToMatch(matchId, action);
       await loadDashboardData();
       setToast(`Request ${action === 'accept' ? 'accepted' : 'declined'}`);
       setTimeout(() => setToast(""), 3000);
     } catch (_) {
       setToast("Action failed");
->>>>>>> c7767a2d
       setTimeout(() => setToast(""), 3000);
     }
   }
 
-  function handleLogout() {
+  // Calculate derived data
+  const isAvailable = profile?.availability_status === "available";
+  const livesImpacted = (metrics?.total_donations || 0) * 3;
+  const trustScore = typeof metrics?.reliability_score === 'number' ? metrics.reliability_score : 4.5;
+  
+  const calculateNextEligibleDate = () => {
     try {
-      localStorage.removeItem('access_token');
-      localStorage.removeItem('refresh_token');
-    } finally {
-      nav('/donor/login', { replace: true });
-    }
-  }
-
-<<<<<<< HEAD
-
-  return (
-    <div className="donor-dashboard">
-      {/* Fixed Header */}
-      <header className="dd-header">
-        <div className="dd-header-inner">
-          <div className="dd-left">
-            <button className="brand" onClick={() => nav('/donor/dashboard')} aria-label="VitalLink Donor Hub">🩸 <span>VitalLink Donor Hub</span></button>
+      const today = new Date();
+      if (typeof metrics?.eligible_in_days === "number") {
+        const nextDate = new Date();
+        nextDate.setDate(today.getDate() + Math.max(0, metrics.eligible_in_days));
+        return {
+          date: nextDate.toLocaleDateString(),
+          daysRemaining: metrics.eligible_in_days
+        };
+      }
+      if (metrics?.last_donation_date) {
+        const lastDonation = new Date(metrics.last_donation_date);
+        const nextDate = new Date(lastDonation);
+        nextDate.setDate(nextDate.getDate() + 56);
+        const daysRemaining = Math.ceil((nextDate - today) / (1000 * 60 * 60 * 24));
+        return {
+          date: nextDate.toLocaleDateString(),
+          daysRemaining: Math.max(0, daysRemaining)
+        };
+      }
+    } catch (_) {}
+    return { date: "—", daysRemaining: 0 };
+  };
+
+  const eligibleData = calculateNextEligibleDate();
+  const eligibilityProgress = eligibleData.daysRemaining > 0 ? 
+    Math.round(((56 - Math.min(56, eligibleData.daysRemaining)) / 56) * 100) : 100;
+
+  if (loading) {
+    return (
+      <div className="donor-dashboard loading">
+        <div className="loading-container">
+          <div className="loading-spinner">
+            <div className="pulse-ring"></div>
+            <div className="blood-drop">💉</div>
           </div>
-          <nav className="dd-center" aria-label="Primary">
-            <button className="nav-item active" onClick={() => nav('/donor/dashboard')}>Dashboard</button>
-            <button className="nav-item" onClick={() => nav('/donor/history')}>History</button>
-            <button className="nav-item" aria-disabled="true" disabled>Achievements</button>
-            <button className="nav-item" aria-disabled="true" disabled>Resources</button>
-          </nav>
-          <div className="dd-right">
-            <button className="icon-btn" aria-label="Notifications">🔔</button>
-            <div className="avatar-menu">
-              <button className="avatar-btn" onClick={() => setMenuOpen(v => !v)} aria-haspopup="menu" aria-expanded={menuOpen}>
-                <span className="avatar-circle">{initial(metrics.name || profile.name)}</span>
-=======
+          <h3>Loading your donor dashboard...</h3>
+          <p>Please wait while we fetch your data</p>
+        </div>
+      </div>
+    );
+  }
+
+  if (!profile || !metrics) {
+    return (
+      <div className="donor-dashboard error">
+        <div className="error-container">
+          <div className="error-icon">⚠️</div>
+          <h3>Unable to load dashboard</h3>
+          <p>There was an error loading your donor information.</p>
+          <button className="retry-btn" onClick={loadDashboardData}>
+            Try Again
+          </button>
+        </div>
+      </div>
+    );
+  }
+
   const criticalRequests = matches.filter(match => match.urgency === 'critical').slice(0, 3);
   const pendingRequests = matches.filter(match => match.status === 'pending').slice(0, 5);
 
@@ -174,16 +208,8 @@
                   {getInitials(metrics.name || profile.name)}
                 </div>
                 <span className={`dropdown-arrow ${menuOpen ? 'open' : ''}`}>▼</span>
->>>>>>> c7767a2d
               </button>
               {menuOpen && (
-<<<<<<< HEAD
-                <div className="dropdown" role="menu">
-                  <button className="dropdown-item" onClick={() => nav('/donor/profile')}>👤 My Profile</button>
-                  <button className="dropdown-item" onClick={() => nav('/donor/settings')}>⚙️ Settings</button>
-                  <div className="dropdown-divider" role="separator" />
-                  <button className="dropdown-item danger" onClick={handleLogout}>🚪 Logout</button>
-=======
                 <div className="user-dropdown">
                   <button className="dropdown-item" onClick={() => nav('/donor/profile')}>
                     <span className="item-icon">👤</span>
@@ -202,7 +228,6 @@
                     <span className="item-icon">🚪</span>
                     Logout
                   </button>
->>>>>>> c7767a2d
                 </div>
               )}
             </div>
@@ -210,27 +235,6 @@
         </div>
       </header>
 
-<<<<<<< HEAD
-      {/* Fixed Sidebar */}
-      <aside className="dd-sidebar" aria-label="Sidebar">
-        <button className="side-item active">📊 Dashboard</button>
-        <button className="side-item" onClick={() => nav('/donor/history')}>🩸 Donation History</button>
-        <button className="side-item" onClick={() => nav('/donor/requests')}>
-          🎯 Active Missions {metrics?.active_matches_count > 0 && (<span className="badge-count">{metrics.active_matches_count}</span>)}
-        </button>
-        <button className="side-item" disabled>🏆 Achievements</button>
-        <button className="side-item" disabled>📚 Resources</button>
-      </aside>
-
-      {/* Main Content */}
-      <main className="dd-main">
-        <div className="dd-container">
-          {/* Hero Status Bar */}
-          <section className="hero-status-bar simple-card">
-            <div className="status">
-              <span className={`pulse-dot ${available ? 'on' : 'off'}`} aria-hidden="true" />
-              <span className="status-text">{available ? 'Online' : 'Offline'}</span>
-=======
       {/* Main Content */}
       <main className="dashboard-main">
         <div className="dashboard-container">
@@ -239,7 +243,6 @@
             <div className="welcome-content">
               <h2>Welcome back, {profile.name?.split(' ')[0] || 'Donor'}! 👋</h2>
               <p>Ready to save lives? Your availability status and recent activity are shown below.</p>
->>>>>>> c7767a2d
             </div>
             <div className="beacon">
               <label className="switch">
@@ -248,41 +251,8 @@
               </label>
               <span className="beacon-label">Available for Emergencies</span>
             </div>
-            {typeof metrics?.reliability_score === 'number' && (
-              <div className="trust-badge" aria-label="Trust Rating">
-                <span className="star">⭐</span>
-                <span className="trust-text">{metrics.reliability_score.toFixed(2)}</span>
-              </div>
-            )}
           </section>
 
-<<<<<<< HEAD
-          {/* Metric Grid (2x2) */}
-          <section className="metric-grid">
-            <div className="metric-card holo simple-card">
-              <div className="metric-title">Total Donations</div>
-              <div className="metric-value mono">{typeof metrics.total_donations === 'number' ? metrics.total_donations : '—'}</div>
-            </div>
-
-            <div className="metric-card simple-card">
-              <div className="metric-title">Last Donation</div>
-              <div className="metric-value">{metrics.last_donation_date ? new Date(metrics.last_donation_date).toLocaleDateString() : '—'}</div>
-              {metrics.last_donated_to && <div className="metric-subtitle">{metrics.last_donated_to}</div>}
-            </div>
-
-            <div className="metric-card simple-card">
-              <div className="metric-title">Next Eligible</div>
-              <div className="metric-value">{typeof metrics.eligible_in_days === 'number' ? (metrics.eligible_in_days > 0 ? (nextEligibleDate || '—') : 'Today') : '—'}</div>
-              {eligibilityProgress !== null && (
-                <div className="progress"><div className="bar" style={{ width: `${eligibilityProgress}%` }} /></div>
-              )}
-            </div>
-
-            <div className="metric-card simple-card">
-              <div className="metric-title">Lives Impacted</div>
-              <div className="metric-value mono">{livesImpacted}</div>
-              <div className="metric-subtitle">Estimated</div>
-=======
           {/* Stats Cards */}
           <section className="stats-grid">
             <div className="stat-card">
@@ -331,36 +301,8 @@
                   <span className="progress-text">{eligibleData.daysRemaining} days remaining</span>
                 </div>
               </div>
->>>>>>> c7767a2d
-            </div>
-
-<<<<<<< HEAD
-          {/* Geo-Match Feed */}
-          <section className="geo-feed simple-card">
-            <div className="feed-header">
-              <h3>Geo-Match Feed</h3>
-              <span className="text-muted">Active: {metrics.active_matches_count || 0}</span>
-            </div>
-            {matches.length === 0 ? (
-              <div className="text-muted text-sm">No matches yet.</div>
-            ) : (
-              <ul className="feed-list">
-                {matches.map((m) => (
-                  <li key={m.match_id} className="feed-item">
-                    <div className="feed-info">
-                      <div className="feed-title">Request: {m.request_id}</div>
-                      <div className="feed-sub">Score: {m.score} • Status: {m.response || 'pending'}</div>
-                    </div>
-                    <div className="feed-actions">
-                      <button onClick={() => respond(m.match_id, 'accept')} className="cta accept">Accept Mission</button>
-                      <button onClick={() => respond(m.match_id, 'reject')} className="cta reject">Decline</button>
-                    </div>
-                  </li>
-                ))}
-              </ul>
-            )}
-          </section>
-=======
+            </div>
+
             <div className="stat-card">
               <div className="card-icon">📍</div>
               <div className="card-content">
@@ -559,7 +501,6 @@
               </section>
             </div>
           </div>
->>>>>>> c7767a2d
         </div>
       </main>
 
